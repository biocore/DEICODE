--- conflicted
+++ resolved
@@ -1,7 +1,6 @@
-[![Build Status](https: // travis - ci.org / biocore / DEICODE.svg?branch=master)](https: // travis - ci.org / biocore / DEICODE)
-[![Coverage Status](https: // coveralls.io / repos / github / biocore / DEICODE / badge.svg?branch=master)](https: // coveralls.io / github / biocore / DEICODE?branch=master)
+[![Build Status](https://travis-ci.org/biocore/DEICODE.svg?branch=master)](https://travis-ci.org/biocore/DEICODE)
+[![Coverage Status](https://coveralls.io/repos/github/biocore/DEICODE/badge.svg?branch=master)](https://coveralls.io/github/biocore/DEICODE?branch=master)
 
-<<<<<<< HEAD
 DEICODE is a tool box for running Robust Aitchison PCA on sparse compositional omics datasets, linking specific features to beta-diversity ordination. 
 
 ## Installation
@@ -33,38 +32,4 @@
 #### Simulation and Benchmarking
 
 * [simulations](https://github.com/biocore/DEICODE/tree/master/benchmarking/simulations)
-* [case studies](https://github.com/biocore/DEICODE/tree/master/benchmarking/case_studies)
-=======
-Deicode is a tool box for running Robust Aitchison PCA on sparse compositional omics datasets, linking specific features to beta - diversity ordination.
-
-# Installation
-
-To install the most up to date version of deicode, run the following command
-
-# pip (only supported for Qiime >= 2018.8)
-pip install deicode
-
-# conda (only supported for Qiime >= 2019.1)
-conda install - c conda - forge deicode
-
-**Note**: that deicode is not compatible with python 2, and is compatible with Python 3.4 or later. deicode is currently in alpha. We are actively developing it, and backward - incompatible interface changes may arise.
-
-# Qiime2 tutorial
-
-**Note**: the official plugin docs and tutorial can be found[here](https: // library.qiime2.org / plugins / q2 - deicode).
-
-* [Sleep Apnea Biplots](https: // github.com / biocore / DEICODE / blob / master / ipynb / sleep_apnea / SleepApnea - qiime2 - tutorial.md)
-
-# Other Resources
-
-* [What is Robust Aitchison RPCA](https: // github.com / biocore / DEICODE / blob / master / ipynb / introduction.ipynb)
-
-- The code for OptSpace was translated to python from a[MATLAB package](http: // swoh.web.engr.illinois.edu / software / optspace / code.html) maintained by Sewoong Oh(UIUC).
-- Transforms and PCoA: [Scikit - bio](http: // scikit - bio.org)
-- Data For Examples: [Qiita](https: // qiita.ucsd.edu /)
-
-#### Simulation and Benchmarking
-
-* [simulations](https: // github.com / biocore / DEICODE / tree / master / benchmarking / simulations)
-* [case studies](https: // github.com / biocore / DEICODE / tree / master / benchmarking / case_studies)
->>>>>>> 982d4679
+* [case studies](https://github.com/biocore/DEICODE/tree/master/benchmarking/case_studies)